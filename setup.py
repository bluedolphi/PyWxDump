--- conflicted
+++ resolved
@@ -3,11 +3,7 @@
 with open("README.md", "r", encoding="utf-8") as fh:
     long_description = fh.read()
 
-<<<<<<< HEAD
-version = "2.2.18"
-=======
 version = "2.3.0"
->>>>>>> 24b47375
 
 install_requires = [
     "psutil",
